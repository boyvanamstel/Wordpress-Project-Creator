# Overview

This tool contains a Python and PHP script to streamline working on Wordpress projects from your development machine.

Instead of editing files on your FTP server, wpprojectcreator allows you to work on a Git repo containing your wp-content folder using applications like MAMP.

> Notice: works well on OSX and Linux, works partially on Windows.

# What does it do exactly?

* Download Wordpress
* Create a new Git repo out of your wp-content folder
* or clone an existing wp-content folder into the Wordpress folder
* Easily imports database dumps by alterering absolute urls
* Create wp-config.php file
* Create .htaccess file

<<<<<<< HEAD
Adding new developers to your project is as easy as allowing them access to the Git repo and running wpprojectcreator.
=======
Added new developers to your project is as easy as allowing them access to the Git repo and running wpprojectcreator.
>>>>>>> 207c5897

## Getting started with a new project

1. Setup a new Git repo at GitHub or wherever.

2. Clone the Wordpress Project Creator into a new folder.

    $ git clone git@github.com:boyvanamstel/Wordpress-Project-Creator.git [your-new-wp-site]

3. Open a terminal and navigate to the folder that was just created.

4. Run wpprojectcreator.py using Python and append -n for a new repo.

    $ python wpprojectcreator.py -n

5. Watch while wpprojectcreator downloads the latest version of Wordpress and extracts the files.

6. Answer the questions.
	
    Enter the remote host (e.g. git.hostname.nl): [your host]
    Enter the remote project (e.g. example-wpcontent): [yourproject]

7. Confirm and watch while wpprojectcreator sets up your new git repo and pushes the wp-content folder.

8. Open your new Wordpress site using Mamp in your browser and follow the wizard to setup your site.

9. Using phpmyadmin create a database dump of the site you just created, rename it to dump.sql en place it inside the wp-content folder.

    [your-new-wp-site]/wp-content/dump.sql

10. All set.

11. To sync the project after a new dump.sql has been added, follow the guide to continue an existing project, starting at step 8.

## Continue an existing project

1. Clone the Wordpress Project Creator into a new folder.

    $ git clone git@github.com:boyvanamstel/Wordpress-Project-Creator.git [your-existing-wp-site]

3. Open a terminal and navigate to the folder that was just created.

4. Run wpprojectcreator.py using Python.

    $ python wpprojectcreator.py

5. Watch while wpprojectcreator downloads the latest version of Wordpress and extracts the files.

6. Answer the questions.

    Enter the remote host (e.g. git.hostname.nl): [your host]
    Enter the remote project (e.g. example-wpcontent): [yourproject]

7. Confirm and watch while wpprojectcreator clones the existing repo into your project.

8. Open your favorite browser and visit the setup.php file located in [your-existing-wp-site].

    http://localhost:8888/[your-existing-wp-site]/setup.php

9. Fill out the form and press 'setup'. Wpprojectcreator will create wp-config.php, .htacces and import the existing dump.sql.

10. Press the link to 'website' and you're done.

# Notice

If you plan on using Git to deploy your website. Make sure to create a .htacces in [your-wp-site]/wp-content that hides your .git folder and dump.sql file.

    <Files dump.sql>
        order deny,allow
        deny from all
    </Files>
	
    <DirectoryMatch .*\.git/.*>
        Order allow,deny
        Deny From All
    </DirectoryMatch>
<|MERGE_RESOLUTION|>--- conflicted
+++ resolved
@@ -15,41 +15,37 @@
 * Create wp-config.php file
 * Create .htaccess file
 
-<<<<<<< HEAD
 Adding new developers to your project is as easy as allowing them access to the Git repo and running wpprojectcreator.
-=======
-Added new developers to your project is as easy as allowing them access to the Git repo and running wpprojectcreator.
->>>>>>> 207c5897
 
 ## Getting started with a new project
 
 1. Setup a new Git repo at GitHub or wherever.
 
 2. Clone the Wordpress Project Creator into a new folder.
-
-    $ git clone git@github.com:boyvanamstel/Wordpress-Project-Creator.git [your-new-wp-site]
-
+ 
+	$ git clone git@github.com:boyvanamstel/Wordpress-Project-Creator.git [your-new-wp-site]
+ 
 3. Open a terminal and navigate to the folder that was just created.
 
 4. Run wpprojectcreator.py using Python and append -n for a new repo.
-
-    $ python wpprojectcreator.py -n
-
+ 
+	$ python wpprojectcreator.py -n
+ 
 5. Watch while wpprojectcreator downloads the latest version of Wordpress and extracts the files.
 
 6. Answer the questions.
-	
-    Enter the remote host (e.g. git.hostname.nl): [your host]
-    Enter the remote project (e.g. example-wpcontent): [yourproject]
-
+ 	
+	Enter the remote host (e.g. git.hostname.nl): [your host]
+	Enter the remote project (e.g. example-wpcontent): [yourproject]
+ 
 7. Confirm and watch while wpprojectcreator sets up your new git repo and pushes the wp-content folder.
 
 8. Open your new Wordpress site using Mamp in your browser and follow the wizard to setup your site.
 
 9. Using phpmyadmin create a database dump of the site you just created, rename it to dump.sql en place it inside the wp-content folder.
-
-    [your-new-wp-site]/wp-content/dump.sql
-
+ 
+	[your-new-wp-site]/wp-content/dump.sql
+ 
 10. All set.
 
 11. To sync the project after a new dump.sql has been added, follow the guide to continue an existing project, starting at step 8.
@@ -57,28 +53,28 @@
 ## Continue an existing project
 
 1. Clone the Wordpress Project Creator into a new folder.
-
-    $ git clone git@github.com:boyvanamstel/Wordpress-Project-Creator.git [your-existing-wp-site]
-
+ 
+	$ git clone git@github.com:boyvanamstel/Wordpress-Project-Creator.git [your-existing-wp-site]
+ 
 3. Open a terminal and navigate to the folder that was just created.
 
 4. Run wpprojectcreator.py using Python.
-
-    $ python wpprojectcreator.py
-
+ 
+	$ python wpprojectcreator.py
+ 
 5. Watch while wpprojectcreator downloads the latest version of Wordpress and extracts the files.
 
 6. Answer the questions.
-
-    Enter the remote host (e.g. git.hostname.nl): [your host]
-    Enter the remote project (e.g. example-wpcontent): [yourproject]
-
+ 
+	Enter the remote host (e.g. git.hostname.nl): [your host]
+	Enter the remote project (e.g. example-wpcontent): [yourproject]
+ 
 7. Confirm and watch while wpprojectcreator clones the existing repo into your project.
 
 8. Open your favorite browser and visit the setup.php file located in [your-existing-wp-site].
-
-    http://localhost:8888/[your-existing-wp-site]/setup.php
-
+ 
+	http://localhost:8888/[your-existing-wp-site]/setup.php
+ 
 9. Fill out the form and press 'setup'. Wpprojectcreator will create wp-config.php, .htacces and import the existing dump.sql.
 
 10. Press the link to 'website' and you're done.
@@ -86,7 +82,7 @@
 # Notice
 
 If you plan on using Git to deploy your website. Make sure to create a .htacces in [your-wp-site]/wp-content that hides your .git folder and dump.sql file.
-
+ 
     <Files dump.sql>
         order deny,allow
         deny from all
